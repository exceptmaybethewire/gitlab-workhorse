--- conflicted
+++ resolved
@@ -20,15 +20,6 @@
 
 var DefaultBackend = helper.URLMustParse("http://localhost:8080")
 
-<<<<<<< HEAD
-type Upstream struct {
-	Backend           *url.URL
-	Version           string
-	SecretPath        string
-	DocumentRoot      string
-	DevelopmentMode   bool
-	RequestBufferSize uint
-=======
 type Config struct {
 	Backend             *url.URL
 	Version             string
@@ -40,8 +31,8 @@
 	APILimit            uint
 	APIQueueLimit       uint
 	APIQueueTimeout     time.Duration
+	RequestBufferSize   uint
 }
->>>>>>> 15dcdbd4
 
 type Upstream struct {
 	Config
@@ -50,20 +41,9 @@
 	RoundTripper *badgateway.RoundTripper
 }
 
-<<<<<<< HEAD
-func NewUpstream(backend *url.URL, socket, version, secretFile, documentRoot string, developmentMode bool, proxyHeadersTimeout time.Duration, requestBufferSize uint) *Upstream {
-	up := Upstream{
-		Backend:           backend,
-		Version:           version,
-		SecretPath:        secretFile,
-		DocumentRoot:      documentRoot,
-		DevelopmentMode:   developmentMode,
-		RequestBufferSize: requestBufferSize,
-=======
 func NewUpstream(config Config) *Upstream {
 	up := Upstream{
 		Config: config,
->>>>>>> 15dcdbd4
 	}
 	if up.Backend == nil {
 		up.Backend = DefaultBackend
